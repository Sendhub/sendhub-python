<<<<<<< HEAD
# -*- coding: utf-8 -*-
VERSION = '0.0.22'

=======
# -*- coding: utf-8 -*-
VERSION = '0.0.19'
>>>>>>> 48aaa4a1
<|MERGE_RESOLUTION|>--- conflicted
+++ resolved
@@ -1,8 +1,2 @@
-<<<<<<< HEAD
 # -*- coding: utf-8 -*-
-VERSION = '0.0.22'
-
-=======
-# -*- coding: utf-8 -*-
-VERSION = '0.0.19'
->>>>>>> 48aaa4a1
+VERSION = '0.0.22'