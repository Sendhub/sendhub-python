--- conflicted
+++ resolved
@@ -2,7 +2,6 @@
 
 # SendHub Python bindings
 
-## Imports
 import logging
 import re
 import platform
@@ -20,24 +19,21 @@
     import StringIO
 
 _httplib = 'requests'
-
 logger = logging.getLogger('sendhub')
 
-## Configuration variables
+
+# Configuration variables
 userName = None
 password = None
 internalApi = False
 apiBase = 'https://api.sendhub.com'
 entitlementsBase = 'https://entitlements.sendhub.com'
 profileBase = 'https://profile.sendhub.com'
-<<<<<<< HEAD
-=======
 billingBase = 'https://billing.sendhub.com'
->>>>>>> 648916c2
 apiVersion = None
 
 
-## Exceptions
+# Exceptions
 class SendHubError(Exception):
     def __init__(
             self, message=None, devMessage=None, code=None, moreInfo=None):
@@ -51,6 +47,7 @@
 _underscorer1 = re.compile(r'(.)([A-Z][a-z]+)')
 _underscorer2 = re.compile('([a-z0-9])([A-Z])')
 
+
 def camelToSnake(s):
     """
     Is it ironic that this function is written in camel case, yet it
@@ -59,7 +56,8 @@
     subbed = _underscorer1.sub(r'\1_\2', s)
     return _underscorer2.sub(r'\1_\2', subbed).lower()
 
-import math as _math, time as _time
+import math as _math
+import time as _time
 
 
 def retry(tries, delay=3, backoff=2, desired_outcome=True, fail_value=None):
@@ -98,8 +96,11 @@
             rv = fn(*args, **kwargs)
 
             while mtries > 0:
-                if rv == desired_outcome or \
-                    (callable(desired_outcome) and desired_outcome(rv) is True):
+                if (rv == desired_outcome or
+                        (
+                            callable(desired_outcome) and
+                            desired_outcome(rv) is True
+                        )):
                     # Success.
                     return rv
 
@@ -123,6 +124,7 @@
 
     # @retry(arg[, ...]) -> decorator.
     return wrapped_retry
+
 
 class APIError(SendHubError):
     pass
@@ -152,6 +154,7 @@
 
 class AuthenticationError(SendHubError):
     pass
+
 
 class AuthorizationError(SendHubError):
     pass
@@ -173,7 +176,8 @@
     else:
         return resp
 
-## Network transport
+
+# Network transport
 class APIRequestor(object):
 
     apiBase = None
@@ -244,8 +248,6 @@
                         or param == 'apiUsername' or param == 'apiPassword'):
                     newParams[param] = params[param]
             params = newParams
-
-
         baseQuery = urlparse.urlparse(url).query
         if baseQuery:
             return '%s&%s' % (url, cls.encode(params))
@@ -356,7 +358,7 @@
         # special case deleted because the response is empty
         if rcode == 204:
             resp = {
-                'message' : 'OK'
+                'message': 'OK'
             }
             return resp
 
@@ -376,11 +378,7 @@
             if params:
                 absUrl = self.buildUrl(absUrl, params)
             data = None
-<<<<<<< HEAD
-        elif meth == 'post' or meth == 'patch':
-=======
-        elif (meth == 'post' or meth == 'put'):
->>>>>>> 648916c2
+        elif meth in ('post', 'put', 'patch'):
             absUrl = self.buildUrl(absUrl, params, True)
 
             newParams = {}
@@ -439,11 +437,9 @@
     def __init__(self, id=None, **params):
         self.__dict__['_values'] = set()
 
-
     def __setattr__(self, k, v):
         self.__dict__[k] = v
         self._values.add(k)
-
 
     def __getattr__(self, k):
         try:
@@ -451,20 +447,17 @@
         except KeyError:
             pass
 
-
     def __getitem__(self, k):
         if k in self._values:
             return self.__dict__[k]
         else:
             raise KeyError(k)
-
 
     def get(self, k, default=None):
         try:
             return self[k]
         except KeyError:
             return default
-
 
     def setdefault(self, k, default=None):
         try:
@@ -473,18 +466,14 @@
             self[k] = default
             return default
 
-
     def __setitem__(self, k, v):
         setattr(self, k, v)
 
-
     def keys(self):
         return self.toDict().keys()
 
-
     def values(self):
         return self.toDict().values()
-
 
     @classmethod
     def constructFrom(cls, values):
@@ -492,7 +481,6 @@
         instance.refreshFrom(values)
         return instance
 
-
     def refreshFrom(self, values):
 
         for k, v in values.iteritems():
@@ -500,7 +488,6 @@
             self.__dict__[name] = convertToSendhubObject(v)
             self._values.add(name)
 
-
     def __repr__(self):
         typeString = ''
         if isinstance(self.get('object'), basestring):
@@ -511,15 +498,14 @@
             idString = ' id=%s' % self.get('id').encode('utf8')
 
         return '<%s%s%s at %s> JSON: %s' % (
-        type(self).__name__, typeString, idString, hex(id(self)),
-        json.dumps(self.toDict(), sort_keys=True, indent=2,
-                   cls=SendHubObjectEncoder))
-
+            type(self).__name__, typeString, idString, hex(id(self)),
+            json.dumps(self.toDict(), sort_keys=True, indent=2,
+                       cls=SendHubObjectEncoder)
+        )
 
     def __str__(self):
         return json.dumps(self.toDict(), sort_keys=True, indent=2,
                           cls=SendHubObjectEncoder)
-
 
     def toDict(self):
         def _serialize(o):
@@ -609,6 +595,7 @@
         extn = urllib.quote_plus(id)
         return "%s/%s" % (base, extn)
 
+
 # API objects
 class Entitlement(APIResource):
 
@@ -654,8 +641,11 @@
 
         requestor = APIRequestor()
         requestor.apiBase = self.getBaseUrl()
-        url = self.instanceUrl(str(self.userId)) + '/' + str(self.action) \
-              + '/' + str(self.id)
+        url = '/'.join([
+            self.instanceUrl(str(self.userId)),
+            str(self.action),
+            str(self.id)
+        ])
         response = requestor.request('post', url)
         self.refreshFrom(response)
 
@@ -681,9 +671,7 @@
 
         return self
 
-<<<<<<< HEAD
-# API objects
-=======
+
 class EntitlementV2(APIResource):
 
     def getBaseUrl(self):
@@ -761,13 +749,12 @@
     def classUrl(cls):
         return "/api/v2/entitlements"
 
->>>>>>> 648916c2
+
 class Profile(APIResource):
 
     def getBaseUrl(self):
         return profileBase
 
-<<<<<<< HEAD
     def fetch(self, userId):
         requestor = APIRequestor()
         requestor.apiBase = self.getBaseUrl()
@@ -780,10 +767,9 @@
         requestor = APIRequestor()
         requestor.apiBase = self.getBaseUrl()
         url = self.instanceUrl(str(userId))
-        response = requestor.request('patch', url, data)
-
-        return self
-=======
+        requestor.request('patch', url, data)
+        return self
+
     def get_user(self, user_id):
         return self.get_object(user_id)
 
@@ -792,6 +778,7 @@
         clsname = cls.className()
         return "/api/v3/%ss" % clsname
 
+
 class Enterprise(APIResource):
 
     def getBaseUrl(self):
@@ -804,6 +791,7 @@
     def classUrl(cls):
         clsname = cls.className()
         return "/api/v3/%ss" % clsname
+
 
 class BillingAccount(APIResource):
 
@@ -1017,7 +1005,6 @@
             maxPremiumVmTranscriptions=str(max_premium_vm_transcriptions),
             dataExport=data_export)
 
-
     def update_plan(self, plan_id, active):
         return self.update_object(
             obj_id=plan_id,
@@ -1034,6 +1021,7 @@
     def classUrl(cls):
         return "/api/v2/plans"
 
+
 class CreditCardBlacklist(APIResource):
 
     def getBaseUrl(self):
@@ -1072,5 +1060,4 @@
 
     @classmethod
     def classUrl(cls):
-        return "/api/v2/cards/blacklist"
->>>>>>> 648916c2
+        return "/api/v2/cards/blacklist"