--- conflicted
+++ resolved
@@ -824,14 +824,12 @@
             billing_email,
             plan_id,
             count,
-            customer_id=None,
-            billing_email=None
+            customer_id=None
     ):
 
         return self.create_object(
             id=str(enterprise_id),
             name=enterprise_name,
-            email=billing_email,
             planId=str(plan_id),
             subscriptionCount=count,
             customer=customer_id,
@@ -847,16 +845,10 @@
             self,
             enterprise_id,
             name=None,
-            billing_email=None,
             plan_id=None,
             subscription_count=None,
-<<<<<<< HEAD
-            prorate_override=None,
-            billing_email=None
-    ):
-=======
-            plan_change_strategy=None):
->>>>>>> 5d011eea
+            plan_change_strategy=None,
+            billing_email=None):
 
         params = {
             'id': str(enterprise_id)
@@ -864,21 +856,14 @@
 
         if name is not None:
             params['name'] = name
-        if billing_email is not None:
-            params['email'] = billing_email
         if plan_id is not None:
             params['planId'] = str(plan_id)
         if subscription_count is not None:
             params['subscriptionCount'] = subscription_count
-<<<<<<< HEAD
-        if prorate_override is not None:
-            params['prorateOverride'] = prorate_override
         if billing_email is not None:
             params['billingEmail'] = billing_email
-=======
         if plan_change_strategy is not None:
             params['planChangeStrategy'] = plan_change_strategy
->>>>>>> 5d011eea
 
         return self.update_object(obj_id=enterprise_id, **params)
 
@@ -995,7 +980,7 @@
     def getBaseUrl(self):
         return billingBase
 
-    def list_plans(self, with_hidden='1', active_status='all'):
+    def list_plans(self, with_hidden=True, active_status='all'):
         return self.get_list(
             with_hidden='1' if with_hidden else '0',
             active_status=active_status)
